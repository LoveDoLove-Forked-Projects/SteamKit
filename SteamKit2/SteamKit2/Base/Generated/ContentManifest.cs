//------------------------------------------------------------------------------
// <auto-generated>
//     This code was generated by a tool.
//
//     Changes to this file may cause incorrect behavior and will be lost if
//     the code is regenerated.
// </auto-generated>
//------------------------------------------------------------------------------
#pragma warning disable 1591

<<<<<<< HEAD
// Option: light framework (CF/Silverlight) enabled
=======
// Option: missing-value detection (*Specified/ShouldSerialize*/Reset*) enabled
>>>>>>> 332b58c0
    
// Generated from: content_manifest.proto
namespace SteamKit2.Internal
{
  [global::ProtoBuf.ProtoContract(Name=@"ContentManifestPayload")]
  public partial class ContentManifestPayload : global::ProtoBuf.IExtensible
  {
    public ContentManifestPayload() {}
    
    private readonly global::System.Collections.Generic.List<ContentManifestPayload.FileMapping> _mappings = new global::System.Collections.Generic.List<ContentManifestPayload.FileMapping>();
    [global::ProtoBuf.ProtoMember(1, Name=@"mappings", DataFormat = global::ProtoBuf.DataFormat.Default)]
    public global::System.Collections.Generic.List<ContentManifestPayload.FileMapping> mappings
    {
      get { return _mappings; }
    }
  
  [global::ProtoBuf.ProtoContract(Name=@"FileMapping")]
  public partial class FileMapping : global::ProtoBuf.IExtensible
  {
    public FileMapping() {}
    

    private string _filename;
    [global::ProtoBuf.ProtoMember(1, IsRequired = false, Name=@"filename", DataFormat = global::ProtoBuf.DataFormat.Default)]
    public string filename
    {
      get { return _filename?? ""; }
      set { _filename = value; }
    }
    [global::System.Xml.Serialization.XmlIgnore]
    [global::System.ComponentModel.Browsable(false)]
    public bool filenameSpecified
    {
      get { return _filename != null; }
      set { if (value == (_filename== null)) _filename = value ? this.filename : (string)null; }
    }
    private bool ShouldSerializefilename() { return filenameSpecified; }
    private void Resetfilename() { filenameSpecified = false; }
    

    private ulong? _size;
    [global::ProtoBuf.ProtoMember(2, IsRequired = false, Name=@"size", DataFormat = global::ProtoBuf.DataFormat.TwosComplement)]
    public ulong size
    {
      get { return _size?? default(ulong); }
      set { _size = value; }
    }
    [global::System.Xml.Serialization.XmlIgnore]
    [global::System.ComponentModel.Browsable(false)]
    public bool sizeSpecified
    {
      get { return _size != null; }
      set { if (value == (_size== null)) _size = value ? this.size : (ulong?)null; }
    }
    private bool ShouldSerializesize() { return sizeSpecified; }
    private void Resetsize() { sizeSpecified = false; }
    

    private uint? _flags;
    [global::ProtoBuf.ProtoMember(3, IsRequired = false, Name=@"flags", DataFormat = global::ProtoBuf.DataFormat.TwosComplement)]
    public uint flags
    {
      get { return _flags?? default(uint); }
      set { _flags = value; }
    }
    [global::System.Xml.Serialization.XmlIgnore]
    [global::System.ComponentModel.Browsable(false)]
    public bool flagsSpecified
    {
      get { return _flags != null; }
      set { if (value == (_flags== null)) _flags = value ? this.flags : (uint?)null; }
    }
    private bool ShouldSerializeflags() { return flagsSpecified; }
    private void Resetflags() { flagsSpecified = false; }
    

    private byte[] _sha_filename;
    [global::ProtoBuf.ProtoMember(4, IsRequired = false, Name=@"sha_filename", DataFormat = global::ProtoBuf.DataFormat.Default)]
    public byte[] sha_filename
    {
      get { return _sha_filename?? null; }
      set { _sha_filename = value; }
    }
    [global::System.Xml.Serialization.XmlIgnore]
    [global::System.ComponentModel.Browsable(false)]
    public bool sha_filenameSpecified
    {
      get { return _sha_filename != null; }
      set { if (value == (_sha_filename== null)) _sha_filename = value ? this.sha_filename : (byte[])null; }
    }
    private bool ShouldSerializesha_filename() { return sha_filenameSpecified; }
    private void Resetsha_filename() { sha_filenameSpecified = false; }
    

    private byte[] _sha_content;
    [global::ProtoBuf.ProtoMember(5, IsRequired = false, Name=@"sha_content", DataFormat = global::ProtoBuf.DataFormat.Default)]
    public byte[] sha_content
    {
      get { return _sha_content?? null; }
      set { _sha_content = value; }
    }
    [global::System.Xml.Serialization.XmlIgnore]
    [global::System.ComponentModel.Browsable(false)]
    public bool sha_contentSpecified
    {
      get { return _sha_content != null; }
      set { if (value == (_sha_content== null)) _sha_content = value ? this.sha_content : (byte[])null; }
    }
    private bool ShouldSerializesha_content() { return sha_contentSpecified; }
    private void Resetsha_content() { sha_contentSpecified = false; }
    
    private readonly global::System.Collections.Generic.List<ContentManifestPayload.FileMapping.ChunkData> _chunks = new global::System.Collections.Generic.List<ContentManifestPayload.FileMapping.ChunkData>();
    [global::ProtoBuf.ProtoMember(6, Name=@"chunks", DataFormat = global::ProtoBuf.DataFormat.Default)]
    public global::System.Collections.Generic.List<ContentManifestPayload.FileMapping.ChunkData> chunks
    {
      get { return _chunks; }
    }
  

    private string _linktarget;
    [global::ProtoBuf.ProtoMember(7, IsRequired = false, Name=@"linktarget", DataFormat = global::ProtoBuf.DataFormat.Default)]
    public string linktarget
    {
      get { return _linktarget?? ""; }
      set { _linktarget = value; }
    }
<<<<<<< HEAD
  [global::ProtoBuf.ProtoContract(Name=@"ChunkData")]
=======
    [global::System.Xml.Serialization.XmlIgnore]
    [global::System.ComponentModel.Browsable(false)]
    public bool linktargetSpecified
    {
      get { return _linktarget != null; }
      set { if (value == (_linktarget== null)) _linktarget = value ? this.linktarget : (string)null; }
    }
    private bool ShouldSerializelinktarget() { return linktargetSpecified; }
    private void Resetlinktarget() { linktargetSpecified = false; }
    
  [global::System.Serializable, global::ProtoBuf.ProtoContract(Name=@"ChunkData")]
>>>>>>> 332b58c0
  public partial class ChunkData : global::ProtoBuf.IExtensible
  {
    public ChunkData() {}
    

    private byte[] _sha;
    [global::ProtoBuf.ProtoMember(1, IsRequired = false, Name=@"sha", DataFormat = global::ProtoBuf.DataFormat.Default)]
    public byte[] sha
    {
      get { return _sha?? null; }
      set { _sha = value; }
    }
    [global::System.Xml.Serialization.XmlIgnore]
    [global::System.ComponentModel.Browsable(false)]
    public bool shaSpecified
    {
      get { return _sha != null; }
      set { if (value == (_sha== null)) _sha = value ? this.sha : (byte[])null; }
    }
    private bool ShouldSerializesha() { return shaSpecified; }
    private void Resetsha() { shaSpecified = false; }
    

    private uint? _crc;
    [global::ProtoBuf.ProtoMember(2, IsRequired = false, Name=@"crc", DataFormat = global::ProtoBuf.DataFormat.FixedSize)]
    public uint crc
    {
      get { return _crc?? default(uint); }
      set { _crc = value; }
    }
    [global::System.Xml.Serialization.XmlIgnore]
    [global::System.ComponentModel.Browsable(false)]
    public bool crcSpecified
    {
      get { return _crc != null; }
      set { if (value == (_crc== null)) _crc = value ? this.crc : (uint?)null; }
    }
    private bool ShouldSerializecrc() { return crcSpecified; }
    private void Resetcrc() { crcSpecified = false; }
    

    private ulong? _offset;
    [global::ProtoBuf.ProtoMember(3, IsRequired = false, Name=@"offset", DataFormat = global::ProtoBuf.DataFormat.TwosComplement)]
    public ulong offset
    {
      get { return _offset?? default(ulong); }
      set { _offset = value; }
    }
    [global::System.Xml.Serialization.XmlIgnore]
    [global::System.ComponentModel.Browsable(false)]
    public bool offsetSpecified
    {
      get { return _offset != null; }
      set { if (value == (_offset== null)) _offset = value ? this.offset : (ulong?)null; }
    }
    private bool ShouldSerializeoffset() { return offsetSpecified; }
    private void Resetoffset() { offsetSpecified = false; }
    

    private uint? _cb_original;
    [global::ProtoBuf.ProtoMember(4, IsRequired = false, Name=@"cb_original", DataFormat = global::ProtoBuf.DataFormat.TwosComplement)]
    public uint cb_original
    {
      get { return _cb_original?? default(uint); }
      set { _cb_original = value; }
    }
    [global::System.Xml.Serialization.XmlIgnore]
    [global::System.ComponentModel.Browsable(false)]
    public bool cb_originalSpecified
    {
      get { return _cb_original != null; }
      set { if (value == (_cb_original== null)) _cb_original = value ? this.cb_original : (uint?)null; }
    }
    private bool ShouldSerializecb_original() { return cb_originalSpecified; }
    private void Resetcb_original() { cb_originalSpecified = false; }
    

    private uint? _cb_compressed;
    [global::ProtoBuf.ProtoMember(5, IsRequired = false, Name=@"cb_compressed", DataFormat = global::ProtoBuf.DataFormat.TwosComplement)]
    public uint cb_compressed
    {
      get { return _cb_compressed?? default(uint); }
      set { _cb_compressed = value; }
    }
    [global::System.Xml.Serialization.XmlIgnore]
    [global::System.ComponentModel.Browsable(false)]
    public bool cb_compressedSpecified
    {
      get { return _cb_compressed != null; }
      set { if (value == (_cb_compressed== null)) _cb_compressed = value ? this.cb_compressed : (uint?)null; }
    }
    private bool ShouldSerializecb_compressed() { return cb_compressedSpecified; }
    private void Resetcb_compressed() { cb_compressedSpecified = false; }
    
    private global::ProtoBuf.IExtension extensionObject;
    global::ProtoBuf.IExtension global::ProtoBuf.IExtensible.GetExtensionObject(bool createIfMissing)
      { return global::ProtoBuf.Extensible.GetExtensionObject(ref extensionObject, createIfMissing); }
  }
  
    private global::ProtoBuf.IExtension extensionObject;
    global::ProtoBuf.IExtension global::ProtoBuf.IExtensible.GetExtensionObject(bool createIfMissing)
      { return global::ProtoBuf.Extensible.GetExtensionObject(ref extensionObject, createIfMissing); }
  }
  
    private global::ProtoBuf.IExtension extensionObject;
    global::ProtoBuf.IExtension global::ProtoBuf.IExtensible.GetExtensionObject(bool createIfMissing)
      { return global::ProtoBuf.Extensible.GetExtensionObject(ref extensionObject, createIfMissing); }
  }
  
  [global::ProtoBuf.ProtoContract(Name=@"ContentManifestMetadata")]
  public partial class ContentManifestMetadata : global::ProtoBuf.IExtensible
  {
    public ContentManifestMetadata() {}
    

    private uint? _depot_id;
    [global::ProtoBuf.ProtoMember(1, IsRequired = false, Name=@"depot_id", DataFormat = global::ProtoBuf.DataFormat.TwosComplement)]
    public uint depot_id
    {
      get { return _depot_id?? default(uint); }
      set { _depot_id = value; }
    }
    [global::System.Xml.Serialization.XmlIgnore]
    [global::System.ComponentModel.Browsable(false)]
    public bool depot_idSpecified
    {
      get { return _depot_id != null; }
      set { if (value == (_depot_id== null)) _depot_id = value ? this.depot_id : (uint?)null; }
    }
    private bool ShouldSerializedepot_id() { return depot_idSpecified; }
    private void Resetdepot_id() { depot_idSpecified = false; }
    

    private ulong? _gid_manifest;
    [global::ProtoBuf.ProtoMember(2, IsRequired = false, Name=@"gid_manifest", DataFormat = global::ProtoBuf.DataFormat.TwosComplement)]
    public ulong gid_manifest
    {
      get { return _gid_manifest?? default(ulong); }
      set { _gid_manifest = value; }
    }
    [global::System.Xml.Serialization.XmlIgnore]
    [global::System.ComponentModel.Browsable(false)]
    public bool gid_manifestSpecified
    {
      get { return _gid_manifest != null; }
      set { if (value == (_gid_manifest== null)) _gid_manifest = value ? this.gid_manifest : (ulong?)null; }
    }
    private bool ShouldSerializegid_manifest() { return gid_manifestSpecified; }
    private void Resetgid_manifest() { gid_manifestSpecified = false; }
    

    private uint? _creation_time;
    [global::ProtoBuf.ProtoMember(3, IsRequired = false, Name=@"creation_time", DataFormat = global::ProtoBuf.DataFormat.TwosComplement)]
    public uint creation_time
    {
      get { return _creation_time?? default(uint); }
      set { _creation_time = value; }
    }
    [global::System.Xml.Serialization.XmlIgnore]
    [global::System.ComponentModel.Browsable(false)]
    public bool creation_timeSpecified
    {
      get { return _creation_time != null; }
      set { if (value == (_creation_time== null)) _creation_time = value ? this.creation_time : (uint?)null; }
    }
    private bool ShouldSerializecreation_time() { return creation_timeSpecified; }
    private void Resetcreation_time() { creation_timeSpecified = false; }
    

    private bool? _filenames_encrypted;
    [global::ProtoBuf.ProtoMember(4, IsRequired = false, Name=@"filenames_encrypted", DataFormat = global::ProtoBuf.DataFormat.Default)]
    public bool filenames_encrypted
    {
      get { return _filenames_encrypted?? default(bool); }
      set { _filenames_encrypted = value; }
    }
    [global::System.Xml.Serialization.XmlIgnore]
    [global::System.ComponentModel.Browsable(false)]
    public bool filenames_encryptedSpecified
    {
      get { return _filenames_encrypted != null; }
      set { if (value == (_filenames_encrypted== null)) _filenames_encrypted = value ? this.filenames_encrypted : (bool?)null; }
    }
    private bool ShouldSerializefilenames_encrypted() { return filenames_encryptedSpecified; }
    private void Resetfilenames_encrypted() { filenames_encryptedSpecified = false; }
    

    private ulong? _cb_disk_original;
    [global::ProtoBuf.ProtoMember(5, IsRequired = false, Name=@"cb_disk_original", DataFormat = global::ProtoBuf.DataFormat.TwosComplement)]
    public ulong cb_disk_original
    {
      get { return _cb_disk_original?? default(ulong); }
      set { _cb_disk_original = value; }
    }
    [global::System.Xml.Serialization.XmlIgnore]
    [global::System.ComponentModel.Browsable(false)]
    public bool cb_disk_originalSpecified
    {
      get { return _cb_disk_original != null; }
      set { if (value == (_cb_disk_original== null)) _cb_disk_original = value ? this.cb_disk_original : (ulong?)null; }
    }
    private bool ShouldSerializecb_disk_original() { return cb_disk_originalSpecified; }
    private void Resetcb_disk_original() { cb_disk_originalSpecified = false; }
    

    private ulong? _cb_disk_compressed;
    [global::ProtoBuf.ProtoMember(6, IsRequired = false, Name=@"cb_disk_compressed", DataFormat = global::ProtoBuf.DataFormat.TwosComplement)]
    public ulong cb_disk_compressed
    {
      get { return _cb_disk_compressed?? default(ulong); }
      set { _cb_disk_compressed = value; }
    }
    [global::System.Xml.Serialization.XmlIgnore]
    [global::System.ComponentModel.Browsable(false)]
    public bool cb_disk_compressedSpecified
    {
      get { return _cb_disk_compressed != null; }
      set { if (value == (_cb_disk_compressed== null)) _cb_disk_compressed = value ? this.cb_disk_compressed : (ulong?)null; }
    }
    private bool ShouldSerializecb_disk_compressed() { return cb_disk_compressedSpecified; }
    private void Resetcb_disk_compressed() { cb_disk_compressedSpecified = false; }
    

    private uint? _unique_chunks;
    [global::ProtoBuf.ProtoMember(7, IsRequired = false, Name=@"unique_chunks", DataFormat = global::ProtoBuf.DataFormat.TwosComplement)]
    public uint unique_chunks
    {
      get { return _unique_chunks?? default(uint); }
      set { _unique_chunks = value; }
    }
    [global::System.Xml.Serialization.XmlIgnore]
    [global::System.ComponentModel.Browsable(false)]
    public bool unique_chunksSpecified
    {
      get { return _unique_chunks != null; }
      set { if (value == (_unique_chunks== null)) _unique_chunks = value ? this.unique_chunks : (uint?)null; }
    }
    private bool ShouldSerializeunique_chunks() { return unique_chunksSpecified; }
    private void Resetunique_chunks() { unique_chunksSpecified = false; }
    

    private uint? _crc_encrypted;
    [global::ProtoBuf.ProtoMember(8, IsRequired = false, Name=@"crc_encrypted", DataFormat = global::ProtoBuf.DataFormat.TwosComplement)]
    public uint crc_encrypted
    {
      get { return _crc_encrypted?? default(uint); }
      set { _crc_encrypted = value; }
    }
    [global::System.Xml.Serialization.XmlIgnore]
    [global::System.ComponentModel.Browsable(false)]
    public bool crc_encryptedSpecified
    {
      get { return _crc_encrypted != null; }
      set { if (value == (_crc_encrypted== null)) _crc_encrypted = value ? this.crc_encrypted : (uint?)null; }
    }
    private bool ShouldSerializecrc_encrypted() { return crc_encryptedSpecified; }
    private void Resetcrc_encrypted() { crc_encryptedSpecified = false; }
    

    private uint? _crc_clear;
    [global::ProtoBuf.ProtoMember(9, IsRequired = false, Name=@"crc_clear", DataFormat = global::ProtoBuf.DataFormat.TwosComplement)]
    public uint crc_clear
    {
      get { return _crc_clear?? default(uint); }
      set { _crc_clear = value; }
    }
    [global::System.Xml.Serialization.XmlIgnore]
    [global::System.ComponentModel.Browsable(false)]
    public bool crc_clearSpecified
    {
      get { return _crc_clear != null; }
      set { if (value == (_crc_clear== null)) _crc_clear = value ? this.crc_clear : (uint?)null; }
    }
    private bool ShouldSerializecrc_clear() { return crc_clearSpecified; }
    private void Resetcrc_clear() { crc_clearSpecified = false; }
    
    private global::ProtoBuf.IExtension extensionObject;
    global::ProtoBuf.IExtension global::ProtoBuf.IExtensible.GetExtensionObject(bool createIfMissing)
      { return global::ProtoBuf.Extensible.GetExtensionObject(ref extensionObject, createIfMissing); }
  }
  
  [global::ProtoBuf.ProtoContract(Name=@"ContentManifestSignature")]
  public partial class ContentManifestSignature : global::ProtoBuf.IExtensible
  {
    public ContentManifestSignature() {}
    

    private byte[] _signature;
    [global::ProtoBuf.ProtoMember(1, IsRequired = false, Name=@"signature", DataFormat = global::ProtoBuf.DataFormat.Default)]
    public byte[] signature
    {
      get { return _signature?? null; }
      set { _signature = value; }
    }
    [global::System.Xml.Serialization.XmlIgnore]
    [global::System.ComponentModel.Browsable(false)]
    public bool signatureSpecified
    {
      get { return _signature != null; }
      set { if (value == (_signature== null)) _signature = value ? this.signature : (byte[])null; }
    }
    private bool ShouldSerializesignature() { return signatureSpecified; }
    private void Resetsignature() { signatureSpecified = false; }
    
    private global::ProtoBuf.IExtension extensionObject;
    global::ProtoBuf.IExtension global::ProtoBuf.IExtensible.GetExtensionObject(bool createIfMissing)
      { return global::ProtoBuf.Extensible.GetExtensionObject(ref extensionObject, createIfMissing); }
  }
  
}
#pragma warning restore 1591<|MERGE_RESOLUTION|>--- conflicted
+++ resolved
@@ -8,11 +8,9 @@
 //------------------------------------------------------------------------------
 #pragma warning disable 1591
 
-<<<<<<< HEAD
+// Option: missing-value detection (*Specified/ShouldSerialize*/Reset*) enabled
+    
 // Option: light framework (CF/Silverlight) enabled
-=======
-// Option: missing-value detection (*Specified/ShouldSerialize*/Reset*) enabled
->>>>>>> 332b58c0
     
 // Generated from: content_manifest.proto
 namespace SteamKit2.Internal
@@ -43,7 +41,7 @@
       set { _filename = value; }
     }
     [global::System.Xml.Serialization.XmlIgnore]
-    [global::System.ComponentModel.Browsable(false)]
+    
     public bool filenameSpecified
     {
       get { return _filename != null; }
@@ -61,7 +59,7 @@
       set { _size = value; }
     }
     [global::System.Xml.Serialization.XmlIgnore]
-    [global::System.ComponentModel.Browsable(false)]
+    
     public bool sizeSpecified
     {
       get { return _size != null; }
@@ -79,7 +77,7 @@
       set { _flags = value; }
     }
     [global::System.Xml.Serialization.XmlIgnore]
-    [global::System.ComponentModel.Browsable(false)]
+    
     public bool flagsSpecified
     {
       get { return _flags != null; }
@@ -97,7 +95,7 @@
       set { _sha_filename = value; }
     }
     [global::System.Xml.Serialization.XmlIgnore]
-    [global::System.ComponentModel.Browsable(false)]
+    
     public bool sha_filenameSpecified
     {
       get { return _sha_filename != null; }
@@ -115,7 +113,7 @@
       set { _sha_content = value; }
     }
     [global::System.Xml.Serialization.XmlIgnore]
-    [global::System.ComponentModel.Browsable(false)]
+    
     public bool sha_contentSpecified
     {
       get { return _sha_content != null; }
@@ -139,11 +137,8 @@
       get { return _linktarget?? ""; }
       set { _linktarget = value; }
     }
-<<<<<<< HEAD
-  [global::ProtoBuf.ProtoContract(Name=@"ChunkData")]
-=======
-    [global::System.Xml.Serialization.XmlIgnore]
-    [global::System.ComponentModel.Browsable(false)]
+    [global::System.Xml.Serialization.XmlIgnore]
+    
     public bool linktargetSpecified
     {
       get { return _linktarget != null; }
@@ -152,8 +147,7 @@
     private bool ShouldSerializelinktarget() { return linktargetSpecified; }
     private void Resetlinktarget() { linktargetSpecified = false; }
     
-  [global::System.Serializable, global::ProtoBuf.ProtoContract(Name=@"ChunkData")]
->>>>>>> 332b58c0
+  [global::ProtoBuf.ProtoContract(Name=@"ChunkData")]
   public partial class ChunkData : global::ProtoBuf.IExtensible
   {
     public ChunkData() {}
@@ -167,7 +161,7 @@
       set { _sha = value; }
     }
     [global::System.Xml.Serialization.XmlIgnore]
-    [global::System.ComponentModel.Browsable(false)]
+    
     public bool shaSpecified
     {
       get { return _sha != null; }
@@ -185,7 +179,7 @@
       set { _crc = value; }
     }
     [global::System.Xml.Serialization.XmlIgnore]
-    [global::System.ComponentModel.Browsable(false)]
+    
     public bool crcSpecified
     {
       get { return _crc != null; }
@@ -203,7 +197,7 @@
       set { _offset = value; }
     }
     [global::System.Xml.Serialization.XmlIgnore]
-    [global::System.ComponentModel.Browsable(false)]
+    
     public bool offsetSpecified
     {
       get { return _offset != null; }
@@ -221,7 +215,7 @@
       set { _cb_original = value; }
     }
     [global::System.Xml.Serialization.XmlIgnore]
-    [global::System.ComponentModel.Browsable(false)]
+    
     public bool cb_originalSpecified
     {
       get { return _cb_original != null; }
@@ -239,7 +233,7 @@
       set { _cb_compressed = value; }
     }
     [global::System.Xml.Serialization.XmlIgnore]
-    [global::System.ComponentModel.Browsable(false)]
+    
     public bool cb_compressedSpecified
     {
       get { return _cb_compressed != null; }
@@ -277,7 +271,7 @@
       set { _depot_id = value; }
     }
     [global::System.Xml.Serialization.XmlIgnore]
-    [global::System.ComponentModel.Browsable(false)]
+    
     public bool depot_idSpecified
     {
       get { return _depot_id != null; }
@@ -295,7 +289,7 @@
       set { _gid_manifest = value; }
     }
     [global::System.Xml.Serialization.XmlIgnore]
-    [global::System.ComponentModel.Browsable(false)]
+    
     public bool gid_manifestSpecified
     {
       get { return _gid_manifest != null; }
@@ -313,7 +307,7 @@
       set { _creation_time = value; }
     }
     [global::System.Xml.Serialization.XmlIgnore]
-    [global::System.ComponentModel.Browsable(false)]
+    
     public bool creation_timeSpecified
     {
       get { return _creation_time != null; }
@@ -331,7 +325,7 @@
       set { _filenames_encrypted = value; }
     }
     [global::System.Xml.Serialization.XmlIgnore]
-    [global::System.ComponentModel.Browsable(false)]
+    
     public bool filenames_encryptedSpecified
     {
       get { return _filenames_encrypted != null; }
@@ -349,7 +343,7 @@
       set { _cb_disk_original = value; }
     }
     [global::System.Xml.Serialization.XmlIgnore]
-    [global::System.ComponentModel.Browsable(false)]
+    
     public bool cb_disk_originalSpecified
     {
       get { return _cb_disk_original != null; }
@@ -367,7 +361,7 @@
       set { _cb_disk_compressed = value; }
     }
     [global::System.Xml.Serialization.XmlIgnore]
-    [global::System.ComponentModel.Browsable(false)]
+    
     public bool cb_disk_compressedSpecified
     {
       get { return _cb_disk_compressed != null; }
@@ -385,7 +379,7 @@
       set { _unique_chunks = value; }
     }
     [global::System.Xml.Serialization.XmlIgnore]
-    [global::System.ComponentModel.Browsable(false)]
+    
     public bool unique_chunksSpecified
     {
       get { return _unique_chunks != null; }
@@ -403,7 +397,7 @@
       set { _crc_encrypted = value; }
     }
     [global::System.Xml.Serialization.XmlIgnore]
-    [global::System.ComponentModel.Browsable(false)]
+    
     public bool crc_encryptedSpecified
     {
       get { return _crc_encrypted != null; }
@@ -421,7 +415,7 @@
       set { _crc_clear = value; }
     }
     [global::System.Xml.Serialization.XmlIgnore]
-    [global::System.ComponentModel.Browsable(false)]
+    
     public bool crc_clearSpecified
     {
       get { return _crc_clear != null; }
@@ -449,7 +443,7 @@
       set { _signature = value; }
     }
     [global::System.Xml.Serialization.XmlIgnore]
-    [global::System.ComponentModel.Browsable(false)]
+    
     public bool signatureSpecified
     {
       get { return _signature != null; }
