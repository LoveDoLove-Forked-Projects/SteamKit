//------------------------------------------------------------------------------
// <auto-generated>
//     This code was generated by a tool.
//
//     Changes to this file may cause incorrect behavior and will be lost if
//     the code is regenerated.
// </auto-generated>
//------------------------------------------------------------------------------
#pragma warning disable 1591

<<<<<<< HEAD
// Option: light framework (CF/Silverlight) enabled
=======
// Option: missing-value detection (*Specified/ShouldSerialize*/Reset*) enabled
>>>>>>> 332b58c0
    
// Generated from: steammessages_depotbuilder.steamclient.proto
// Note: requires additional types generated from: steammessages_unified_base.steamclient.proto
namespace SteamKit2.Unified.Internal
{
  [global::ProtoBuf.ProtoContract(Name=@"CContentBuilder_InitDepotBuild_Request")]
  public partial class CContentBuilder_InitDepotBuild_Request : global::ProtoBuf.IExtensible
  {
    public CContentBuilder_InitDepotBuild_Request() {}
    

    private uint? _appid;
    [global::ProtoBuf.ProtoMember(1, IsRequired = false, Name=@"appid", DataFormat = global::ProtoBuf.DataFormat.TwosComplement)]
    public uint appid
    {
      get { return _appid?? default(uint); }
      set { _appid = value; }
    }
    [global::System.Xml.Serialization.XmlIgnore]
    [global::System.ComponentModel.Browsable(false)]
    public bool appidSpecified
    {
      get { return _appid != null; }
      set { if (value == (_appid== null)) _appid = value ? this.appid : (uint?)null; }
    }
    private bool ShouldSerializeappid() { return appidSpecified; }
    private void Resetappid() { appidSpecified = false; }
    

    private uint? _depotid;
    [global::ProtoBuf.ProtoMember(2, IsRequired = false, Name=@"depotid", DataFormat = global::ProtoBuf.DataFormat.TwosComplement)]
    public uint depotid
    {
      get { return _depotid?? default(uint); }
      set { _depotid = value; }
    }
    [global::System.Xml.Serialization.XmlIgnore]
    [global::System.ComponentModel.Browsable(false)]
    public bool depotidSpecified
    {
      get { return _depotid != null; }
      set { if (value == (_depotid== null)) _depotid = value ? this.depotid : (uint?)null; }
    }
    private bool ShouldSerializedepotid() { return depotidSpecified; }
    private void Resetdepotid() { depotidSpecified = false; }
    

    private ulong? _workshop_itemid;
    [global::ProtoBuf.ProtoMember(3, IsRequired = false, Name=@"workshop_itemid", DataFormat = global::ProtoBuf.DataFormat.TwosComplement)]
    public ulong workshop_itemid
    {
      get { return _workshop_itemid?? default(ulong); }
      set { _workshop_itemid = value; }
    }
    [global::System.Xml.Serialization.XmlIgnore]
    [global::System.ComponentModel.Browsable(false)]
    public bool workshop_itemidSpecified
    {
      get { return _workshop_itemid != null; }
      set { if (value == (_workshop_itemid== null)) _workshop_itemid = value ? this.workshop_itemid : (ulong?)null; }
    }
    private bool ShouldSerializeworkshop_itemid() { return workshop_itemidSpecified; }
    private void Resetworkshop_itemid() { workshop_itemidSpecified = false; }
    

    private bool? _for_local_cs;
    [global::ProtoBuf.ProtoMember(4, IsRequired = false, Name=@"for_local_cs", DataFormat = global::ProtoBuf.DataFormat.Default)]
    public bool for_local_cs
    {
      get { return _for_local_cs?? default(bool); }
      set { _for_local_cs = value; }
    }
    [global::System.Xml.Serialization.XmlIgnore]
    [global::System.ComponentModel.Browsable(false)]
    public bool for_local_csSpecified
    {
      get { return _for_local_cs != null; }
      set { if (value == (_for_local_cs== null)) _for_local_cs = value ? this.for_local_cs : (bool?)null; }
    }
    private bool ShouldSerializefor_local_cs() { return for_local_csSpecified; }
    private void Resetfor_local_cs() { for_local_csSpecified = false; }
    
    private global::ProtoBuf.IExtension extensionObject;
    global::ProtoBuf.IExtension global::ProtoBuf.IExtensible.GetExtensionObject(bool createIfMissing)
      { return global::ProtoBuf.Extensible.GetExtensionObject(ref extensionObject, createIfMissing); }
  }
  
  [global::ProtoBuf.ProtoContract(Name=@"CContentBuilder_InitDepotBuild_Response")]
  public partial class CContentBuilder_InitDepotBuild_Response : global::ProtoBuf.IExtensible
  {
    public CContentBuilder_InitDepotBuild_Response() {}
    

    private ulong? _baseline_manifestid;
    [global::ProtoBuf.ProtoMember(1, IsRequired = false, Name=@"baseline_manifestid", DataFormat = global::ProtoBuf.DataFormat.TwosComplement)]
    public ulong baseline_manifestid
    {
      get { return _baseline_manifestid?? default(ulong); }
      set { _baseline_manifestid = value; }
    }
    [global::System.Xml.Serialization.XmlIgnore]
    [global::System.ComponentModel.Browsable(false)]
    public bool baseline_manifestidSpecified
    {
      get { return _baseline_manifestid != null; }
      set { if (value == (_baseline_manifestid== null)) _baseline_manifestid = value ? this.baseline_manifestid : (ulong?)null; }
    }
    private bool ShouldSerializebaseline_manifestid() { return baseline_manifestidSpecified; }
    private void Resetbaseline_manifestid() { baseline_manifestidSpecified = false; }
    

    private uint? _chunk_size;
    [global::ProtoBuf.ProtoMember(2, IsRequired = false, Name=@"chunk_size", DataFormat = global::ProtoBuf.DataFormat.TwosComplement)]
    public uint chunk_size
    {
      get { return _chunk_size?? default(uint); }
      set { _chunk_size = value; }
    }
    [global::System.Xml.Serialization.XmlIgnore]
    [global::System.ComponentModel.Browsable(false)]
    public bool chunk_sizeSpecified
    {
      get { return _chunk_size != null; }
      set { if (value == (_chunk_size== null)) _chunk_size = value ? this.chunk_size : (uint?)null; }
    }
    private bool ShouldSerializechunk_size() { return chunk_sizeSpecified; }
    private void Resetchunk_size() { chunk_sizeSpecified = false; }
    

    private byte[] _aes_key;
    [global::ProtoBuf.ProtoMember(3, IsRequired = false, Name=@"aes_key", DataFormat = global::ProtoBuf.DataFormat.Default)]
    public byte[] aes_key
    {
      get { return _aes_key?? null; }
      set { _aes_key = value; }
    }
    [global::System.Xml.Serialization.XmlIgnore]
    [global::System.ComponentModel.Browsable(false)]
    public bool aes_keySpecified
    {
      get { return _aes_key != null; }
      set { if (value == (_aes_key== null)) _aes_key = value ? this.aes_key : (byte[])null; }
    }
    private bool ShouldSerializeaes_key() { return aes_keySpecified; }
    private void Resetaes_key() { aes_keySpecified = false; }
    

    private byte[] _rsa_key;
    [global::ProtoBuf.ProtoMember(4, IsRequired = false, Name=@"rsa_key", DataFormat = global::ProtoBuf.DataFormat.Default)]
    public byte[] rsa_key
    {
      get { return _rsa_key?? null; }
      set { _rsa_key = value; }
    }
    [global::System.Xml.Serialization.XmlIgnore]
    [global::System.ComponentModel.Browsable(false)]
    public bool rsa_keySpecified
    {
      get { return _rsa_key != null; }
      set { if (value == (_rsa_key== null)) _rsa_key = value ? this.rsa_key : (byte[])null; }
    }
    private bool ShouldSerializersa_key() { return rsa_keySpecified; }
    private void Resetrsa_key() { rsa_keySpecified = false; }
    

    private string _url_host;
    [global::ProtoBuf.ProtoMember(5, IsRequired = false, Name=@"url_host", DataFormat = global::ProtoBuf.DataFormat.Default)]
    public string url_host
    {
      get { return _url_host?? ""; }
      set { _url_host = value; }
    }
    [global::System.Xml.Serialization.XmlIgnore]
    [global::System.ComponentModel.Browsable(false)]
    public bool url_hostSpecified
    {
      get { return _url_host != null; }
      set { if (value == (_url_host== null)) _url_host = value ? this.url_host : (string)null; }
    }
    private bool ShouldSerializeurl_host() { return url_hostSpecified; }
    private void Reseturl_host() { url_hostSpecified = false; }
    
    private global::ProtoBuf.IExtension extensionObject;
    global::ProtoBuf.IExtension global::ProtoBuf.IExtensible.GetExtensionObject(bool createIfMissing)
      { return global::ProtoBuf.Extensible.GetExtensionObject(ref extensionObject, createIfMissing); }
  }
  
  [global::ProtoBuf.ProtoContract(Name=@"CContentBuilder_StartDepotUpload_Request")]
  public partial class CContentBuilder_StartDepotUpload_Request : global::ProtoBuf.IExtensible
  {
    public CContentBuilder_StartDepotUpload_Request() {}
    

    private uint? _appid;
    [global::ProtoBuf.ProtoMember(1, IsRequired = false, Name=@"appid", DataFormat = global::ProtoBuf.DataFormat.TwosComplement)]
    public uint appid
    {
      get { return _appid?? default(uint); }
      set { _appid = value; }
    }
    [global::System.Xml.Serialization.XmlIgnore]
    [global::System.ComponentModel.Browsable(false)]
    public bool appidSpecified
    {
      get { return _appid != null; }
      set { if (value == (_appid== null)) _appid = value ? this.appid : (uint?)null; }
    }
    private bool ShouldSerializeappid() { return appidSpecified; }
    private void Resetappid() { appidSpecified = false; }
    

    private uint? _depotid;
    [global::ProtoBuf.ProtoMember(2, IsRequired = false, Name=@"depotid", DataFormat = global::ProtoBuf.DataFormat.TwosComplement)]
    public uint depotid
    {
      get { return _depotid?? default(uint); }
      set { _depotid = value; }
    }
    [global::System.Xml.Serialization.XmlIgnore]
    [global::System.ComponentModel.Browsable(false)]
    public bool depotidSpecified
    {
      get { return _depotid != null; }
      set { if (value == (_depotid== null)) _depotid = value ? this.depotid : (uint?)null; }
    }
    private bool ShouldSerializedepotid() { return depotidSpecified; }
    private void Resetdepotid() { depotidSpecified = false; }
    

    private ulong? _workshop_itemid;
    [global::ProtoBuf.ProtoMember(3, IsRequired = false, Name=@"workshop_itemid", DataFormat = global::ProtoBuf.DataFormat.TwosComplement)]
    public ulong workshop_itemid
    {
      get { return _workshop_itemid?? default(ulong); }
      set { _workshop_itemid = value; }
    }
    [global::System.Xml.Serialization.XmlIgnore]
    [global::System.ComponentModel.Browsable(false)]
    public bool workshop_itemidSpecified
    {
      get { return _workshop_itemid != null; }
      set { if (value == (_workshop_itemid== null)) _workshop_itemid = value ? this.workshop_itemid : (ulong?)null; }
    }
    private bool ShouldSerializeworkshop_itemid() { return workshop_itemidSpecified; }
    private void Resetworkshop_itemid() { workshop_itemidSpecified = false; }
    

    private bool? _for_local_cs;
    [global::ProtoBuf.ProtoMember(4, IsRequired = false, Name=@"for_local_cs", DataFormat = global::ProtoBuf.DataFormat.Default)]
    public bool for_local_cs
    {
      get { return _for_local_cs?? default(bool); }
      set { _for_local_cs = value; }
    }
    [global::System.Xml.Serialization.XmlIgnore]
    [global::System.ComponentModel.Browsable(false)]
    public bool for_local_csSpecified
    {
      get { return _for_local_cs != null; }
      set { if (value == (_for_local_cs== null)) _for_local_cs = value ? this.for_local_cs : (bool?)null; }
    }
    private bool ShouldSerializefor_local_cs() { return for_local_csSpecified; }
    private void Resetfor_local_cs() { for_local_csSpecified = false; }
    

    private ulong? _baseline_manifestid;
    [global::ProtoBuf.ProtoMember(5, IsRequired = false, Name=@"baseline_manifestid", DataFormat = global::ProtoBuf.DataFormat.TwosComplement)]
    public ulong baseline_manifestid
    {
      get { return _baseline_manifestid?? default(ulong); }
      set { _baseline_manifestid = value; }
    }
    [global::System.Xml.Serialization.XmlIgnore]
    [global::System.ComponentModel.Browsable(false)]
    public bool baseline_manifestidSpecified
    {
      get { return _baseline_manifestid != null; }
      set { if (value == (_baseline_manifestid== null)) _baseline_manifestid = value ? this.baseline_manifestid : (ulong?)null; }
    }
    private bool ShouldSerializebaseline_manifestid() { return baseline_manifestidSpecified; }
    private void Resetbaseline_manifestid() { baseline_manifestidSpecified = false; }
    

    private uint? _manifest_size;
    [global::ProtoBuf.ProtoMember(6, IsRequired = false, Name=@"manifest_size", DataFormat = global::ProtoBuf.DataFormat.TwosComplement)]
    public uint manifest_size
    {
      get { return _manifest_size?? default(uint); }
      set { _manifest_size = value; }
    }
    [global::System.Xml.Serialization.XmlIgnore]
    [global::System.ComponentModel.Browsable(false)]
    public bool manifest_sizeSpecified
    {
      get { return _manifest_size != null; }
      set { if (value == (_manifest_size== null)) _manifest_size = value ? this.manifest_size : (uint?)null; }
    }
    private bool ShouldSerializemanifest_size() { return manifest_sizeSpecified; }
    private void Resetmanifest_size() { manifest_sizeSpecified = false; }
    
    private global::ProtoBuf.IExtension extensionObject;
    global::ProtoBuf.IExtension global::ProtoBuf.IExtensible.GetExtensionObject(bool createIfMissing)
      { return global::ProtoBuf.Extensible.GetExtensionObject(ref extensionObject, createIfMissing); }
  }
  
  [global::ProtoBuf.ProtoContract(Name=@"CContentBuilder_StartDepotUpload_Response")]
  public partial class CContentBuilder_StartDepotUpload_Response : global::ProtoBuf.IExtensible
  {
    public CContentBuilder_StartDepotUpload_Response() {}
    

    private ulong? _depot_build_handle;
    [global::ProtoBuf.ProtoMember(1, IsRequired = false, Name=@"depot_build_handle", DataFormat = global::ProtoBuf.DataFormat.TwosComplement)]
    public ulong depot_build_handle
    {
      get { return _depot_build_handle?? default(ulong); }
      set { _depot_build_handle = value; }
    }
    [global::System.Xml.Serialization.XmlIgnore]
    [global::System.ComponentModel.Browsable(false)]
    public bool depot_build_handleSpecified
    {
      get { return _depot_build_handle != null; }
      set { if (value == (_depot_build_handle== null)) _depot_build_handle = value ? this.depot_build_handle : (ulong?)null; }
    }
    private bool ShouldSerializedepot_build_handle() { return depot_build_handleSpecified; }
    private void Resetdepot_build_handle() { depot_build_handleSpecified = false; }
    
    private global::ProtoBuf.IExtension extensionObject;
    global::ProtoBuf.IExtension global::ProtoBuf.IExtensible.GetExtensionObject(bool createIfMissing)
      { return global::ProtoBuf.Extensible.GetExtensionObject(ref extensionObject, createIfMissing); }
  }
  
  [global::ProtoBuf.ProtoContract(Name=@"CContentBuilder_GetMissingDepotChunks_Request")]
  public partial class CContentBuilder_GetMissingDepotChunks_Request : global::ProtoBuf.IExtensible
  {
    public CContentBuilder_GetMissingDepotChunks_Request() {}
    

    private uint? _appid;
    [global::ProtoBuf.ProtoMember(1, IsRequired = false, Name=@"appid", DataFormat = global::ProtoBuf.DataFormat.TwosComplement)]
    public uint appid
    {
      get { return _appid?? default(uint); }
      set { _appid = value; }
    }
    [global::System.Xml.Serialization.XmlIgnore]
    [global::System.ComponentModel.Browsable(false)]
    public bool appidSpecified
    {
      get { return _appid != null; }
      set { if (value == (_appid== null)) _appid = value ? this.appid : (uint?)null; }
    }
    private bool ShouldSerializeappid() { return appidSpecified; }
    private void Resetappid() { appidSpecified = false; }
    

    private ulong? _depot_build_handle;
    [global::ProtoBuf.ProtoMember(2, IsRequired = false, Name=@"depot_build_handle", DataFormat = global::ProtoBuf.DataFormat.TwosComplement)]
    public ulong depot_build_handle
    {
      get { return _depot_build_handle?? default(ulong); }
      set { _depot_build_handle = value; }
    }
    [global::System.Xml.Serialization.XmlIgnore]
    [global::System.ComponentModel.Browsable(false)]
    public bool depot_build_handleSpecified
    {
      get { return _depot_build_handle != null; }
      set { if (value == (_depot_build_handle== null)) _depot_build_handle = value ? this.depot_build_handle : (ulong?)null; }
    }
    private bool ShouldSerializedepot_build_handle() { return depot_build_handleSpecified; }
    private void Resetdepot_build_handle() { depot_build_handleSpecified = false; }
    
    private global::ProtoBuf.IExtension extensionObject;
    global::ProtoBuf.IExtension global::ProtoBuf.IExtensible.GetExtensionObject(bool createIfMissing)
      { return global::ProtoBuf.Extensible.GetExtensionObject(ref extensionObject, createIfMissing); }
  }
  
  [global::ProtoBuf.ProtoContract(Name=@"CContentBuilder_GetMissingDepotChunks_Response")]
  public partial class CContentBuilder_GetMissingDepotChunks_Response : global::ProtoBuf.IExtensible
  {
    public CContentBuilder_GetMissingDepotChunks_Response() {}
    
    private readonly global::System.Collections.Generic.List<CContentBuilder_GetMissingDepotChunks_Response.Chunks> _missing_chunks = new global::System.Collections.Generic.List<CContentBuilder_GetMissingDepotChunks_Response.Chunks>();
    [global::ProtoBuf.ProtoMember(1, Name=@"missing_chunks", DataFormat = global::ProtoBuf.DataFormat.Default)]
    public global::System.Collections.Generic.List<CContentBuilder_GetMissingDepotChunks_Response.Chunks> missing_chunks
    {
      get { return _missing_chunks; }
    }
  

    private uint? _total_missing_chunks;
    [global::ProtoBuf.ProtoMember(2, IsRequired = false, Name=@"total_missing_chunks", DataFormat = global::ProtoBuf.DataFormat.TwosComplement)]
    public uint total_missing_chunks
    {
      get { return _total_missing_chunks?? default(uint); }
      set { _total_missing_chunks = value; }
    }
    [global::System.Xml.Serialization.XmlIgnore]
    [global::System.ComponentModel.Browsable(false)]
    public bool total_missing_chunksSpecified
    {
      get { return _total_missing_chunks != null; }
      set { if (value == (_total_missing_chunks== null)) _total_missing_chunks = value ? this.total_missing_chunks : (uint?)null; }
    }
    private bool ShouldSerializetotal_missing_chunks() { return total_missing_chunksSpecified; }
    private void Resettotal_missing_chunks() { total_missing_chunksSpecified = false; }
    

    private ulong? _total_missing_bytes;
    [global::ProtoBuf.ProtoMember(3, IsRequired = false, Name=@"total_missing_bytes", DataFormat = global::ProtoBuf.DataFormat.TwosComplement)]
    public ulong total_missing_bytes
    {
      get { return _total_missing_bytes?? default(ulong); }
      set { _total_missing_bytes = value; }
    }
<<<<<<< HEAD
  [global::ProtoBuf.ProtoContract(Name=@"Chunks")]
=======
    [global::System.Xml.Serialization.XmlIgnore]
    [global::System.ComponentModel.Browsable(false)]
    public bool total_missing_bytesSpecified
    {
      get { return _total_missing_bytes != null; }
      set { if (value == (_total_missing_bytes== null)) _total_missing_bytes = value ? this.total_missing_bytes : (ulong?)null; }
    }
    private bool ShouldSerializetotal_missing_bytes() { return total_missing_bytesSpecified; }
    private void Resettotal_missing_bytes() { total_missing_bytesSpecified = false; }
    
  [global::System.Serializable, global::ProtoBuf.ProtoContract(Name=@"Chunks")]
>>>>>>> 332b58c0
  public partial class Chunks : global::ProtoBuf.IExtensible
  {
    public Chunks() {}
    

    private byte[] _sha;
    [global::ProtoBuf.ProtoMember(1, IsRequired = false, Name=@"sha", DataFormat = global::ProtoBuf.DataFormat.Default)]
    public byte[] sha
    {
      get { return _sha?? null; }
      set { _sha = value; }
    }
    [global::System.Xml.Serialization.XmlIgnore]
    [global::System.ComponentModel.Browsable(false)]
    public bool shaSpecified
    {
      get { return _sha != null; }
      set { if (value == (_sha== null)) _sha = value ? this.sha : (byte[])null; }
    }
    private bool ShouldSerializesha() { return shaSpecified; }
    private void Resetsha() { shaSpecified = false; }
    
    private global::ProtoBuf.IExtension extensionObject;
    global::ProtoBuf.IExtension global::ProtoBuf.IExtensible.GetExtensionObject(bool createIfMissing)
      { return global::ProtoBuf.Extensible.GetExtensionObject(ref extensionObject, createIfMissing); }
  }
  
    private global::ProtoBuf.IExtension extensionObject;
    global::ProtoBuf.IExtension global::ProtoBuf.IExtensible.GetExtensionObject(bool createIfMissing)
      { return global::ProtoBuf.Extensible.GetExtensionObject(ref extensionObject, createIfMissing); }
  }
  
  [global::ProtoBuf.ProtoContract(Name=@"CContentBuilder_FinishDepotUpload_Request")]
  public partial class CContentBuilder_FinishDepotUpload_Request : global::ProtoBuf.IExtensible
  {
    public CContentBuilder_FinishDepotUpload_Request() {}
    

    private uint? _appid;
    [global::ProtoBuf.ProtoMember(1, IsRequired = false, Name=@"appid", DataFormat = global::ProtoBuf.DataFormat.TwosComplement)]
    public uint appid
    {
      get { return _appid?? default(uint); }
      set { _appid = value; }
    }
    [global::System.Xml.Serialization.XmlIgnore]
    [global::System.ComponentModel.Browsable(false)]
    public bool appidSpecified
    {
      get { return _appid != null; }
      set { if (value == (_appid== null)) _appid = value ? this.appid : (uint?)null; }
    }
    private bool ShouldSerializeappid() { return appidSpecified; }
    private void Resetappid() { appidSpecified = false; }
    

    private ulong? _depot_build_handle;
    [global::ProtoBuf.ProtoMember(2, IsRequired = false, Name=@"depot_build_handle", DataFormat = global::ProtoBuf.DataFormat.TwosComplement)]
    public ulong depot_build_handle
    {
      get { return _depot_build_handle?? default(ulong); }
      set { _depot_build_handle = value; }
    }
    [global::System.Xml.Serialization.XmlIgnore]
    [global::System.ComponentModel.Browsable(false)]
    public bool depot_build_handleSpecified
    {
      get { return _depot_build_handle != null; }
      set { if (value == (_depot_build_handle== null)) _depot_build_handle = value ? this.depot_build_handle : (ulong?)null; }
    }
    private bool ShouldSerializedepot_build_handle() { return depot_build_handleSpecified; }
    private void Resetdepot_build_handle() { depot_build_handleSpecified = false; }
    
    private global::ProtoBuf.IExtension extensionObject;
    global::ProtoBuf.IExtension global::ProtoBuf.IExtensible.GetExtensionObject(bool createIfMissing)
      { return global::ProtoBuf.Extensible.GetExtensionObject(ref extensionObject, createIfMissing); }
  }
  
  [global::ProtoBuf.ProtoContract(Name=@"CContentBuilder_FinishDepotUpload_Response")]
  public partial class CContentBuilder_FinishDepotUpload_Response : global::ProtoBuf.IExtensible
  {
    public CContentBuilder_FinishDepotUpload_Response() {}
    

    private ulong? _manifestid;
    [global::ProtoBuf.ProtoMember(1, IsRequired = false, Name=@"manifestid", DataFormat = global::ProtoBuf.DataFormat.TwosComplement)]
    public ulong manifestid
    {
      get { return _manifestid?? default(ulong); }
      set { _manifestid = value; }
    }
    [global::System.Xml.Serialization.XmlIgnore]
    [global::System.ComponentModel.Browsable(false)]
    public bool manifestidSpecified
    {
      get { return _manifestid != null; }
      set { if (value == (_manifestid== null)) _manifestid = value ? this.manifestid : (ulong?)null; }
    }
    private bool ShouldSerializemanifestid() { return manifestidSpecified; }
    private void Resetmanifestid() { manifestidSpecified = false; }
    

    private bool? _prev_reused;
    [global::ProtoBuf.ProtoMember(2, IsRequired = false, Name=@"prev_reused", DataFormat = global::ProtoBuf.DataFormat.Default)]
    public bool prev_reused
    {
      get { return _prev_reused?? default(bool); }
      set { _prev_reused = value; }
    }
    [global::System.Xml.Serialization.XmlIgnore]
    [global::System.ComponentModel.Browsable(false)]
    public bool prev_reusedSpecified
    {
      get { return _prev_reused != null; }
      set { if (value == (_prev_reused== null)) _prev_reused = value ? this.prev_reused : (bool?)null; }
    }
    private bool ShouldSerializeprev_reused() { return prev_reusedSpecified; }
    private void Resetprev_reused() { prev_reusedSpecified = false; }
    
    private global::ProtoBuf.IExtension extensionObject;
    global::ProtoBuf.IExtension global::ProtoBuf.IExtensible.GetExtensionObject(bool createIfMissing)
      { return global::ProtoBuf.Extensible.GetExtensionObject(ref extensionObject, createIfMissing); }
  }
  
  [global::ProtoBuf.ProtoContract(Name=@"CContentBuilder_CommitAppBuild_Request")]
  public partial class CContentBuilder_CommitAppBuild_Request : global::ProtoBuf.IExtensible
  {
    public CContentBuilder_CommitAppBuild_Request() {}
    

    private uint? _appid;
    [global::ProtoBuf.ProtoMember(1, IsRequired = false, Name=@"appid", DataFormat = global::ProtoBuf.DataFormat.TwosComplement)]
    public uint appid
    {
      get { return _appid?? default(uint); }
      set { _appid = value; }
    }
    [global::System.Xml.Serialization.XmlIgnore]
    [global::System.ComponentModel.Browsable(false)]
    public bool appidSpecified
    {
      get { return _appid != null; }
      set { if (value == (_appid== null)) _appid = value ? this.appid : (uint?)null; }
    }
    private bool ShouldSerializeappid() { return appidSpecified; }
    private void Resetappid() { appidSpecified = false; }
    
    private readonly global::System.Collections.Generic.List<CContentBuilder_CommitAppBuild_Request.Depots> _depot_manifests = new global::System.Collections.Generic.List<CContentBuilder_CommitAppBuild_Request.Depots>();
    [global::ProtoBuf.ProtoMember(2, Name=@"depot_manifests", DataFormat = global::ProtoBuf.DataFormat.Default)]
    public global::System.Collections.Generic.List<CContentBuilder_CommitAppBuild_Request.Depots> depot_manifests
    {
      get { return _depot_manifests; }
    }
  

    private string _build_notes;
    [global::ProtoBuf.ProtoMember(4, IsRequired = false, Name=@"build_notes", DataFormat = global::ProtoBuf.DataFormat.Default)]
    public string build_notes
    {
      get { return _build_notes?? ""; }
      set { _build_notes = value; }
    }
    [global::System.Xml.Serialization.XmlIgnore]
    [global::System.ComponentModel.Browsable(false)]
    public bool build_notesSpecified
    {
      get { return _build_notes != null; }
      set { if (value == (_build_notes== null)) _build_notes = value ? this.build_notes : (string)null; }
    }
    private bool ShouldSerializebuild_notes() { return build_notesSpecified; }
    private void Resetbuild_notes() { build_notesSpecified = false; }
    

    private string _live_branch;
    [global::ProtoBuf.ProtoMember(5, IsRequired = false, Name=@"live_branch", DataFormat = global::ProtoBuf.DataFormat.Default)]
    public string live_branch
    {
      get { return _live_branch?? ""; }
      set { _live_branch = value; }
    }
<<<<<<< HEAD
  [global::ProtoBuf.ProtoContract(Name=@"Depots")]
=======
    [global::System.Xml.Serialization.XmlIgnore]
    [global::System.ComponentModel.Browsable(false)]
    public bool live_branchSpecified
    {
      get { return _live_branch != null; }
      set { if (value == (_live_branch== null)) _live_branch = value ? this.live_branch : (string)null; }
    }
    private bool ShouldSerializelive_branch() { return live_branchSpecified; }
    private void Resetlive_branch() { live_branchSpecified = false; }
    
  [global::System.Serializable, global::ProtoBuf.ProtoContract(Name=@"Depots")]
>>>>>>> 332b58c0
  public partial class Depots : global::ProtoBuf.IExtensible
  {
    public Depots() {}
    

    private uint? _depotid;
    [global::ProtoBuf.ProtoMember(1, IsRequired = false, Name=@"depotid", DataFormat = global::ProtoBuf.DataFormat.TwosComplement)]
    public uint depotid
    {
      get { return _depotid?? default(uint); }
      set { _depotid = value; }
    }
    [global::System.Xml.Serialization.XmlIgnore]
    [global::System.ComponentModel.Browsable(false)]
    public bool depotidSpecified
    {
      get { return _depotid != null; }
      set { if (value == (_depotid== null)) _depotid = value ? this.depotid : (uint?)null; }
    }
    private bool ShouldSerializedepotid() { return depotidSpecified; }
    private void Resetdepotid() { depotidSpecified = false; }
    

    private ulong? _manifestid;
    [global::ProtoBuf.ProtoMember(2, IsRequired = false, Name=@"manifestid", DataFormat = global::ProtoBuf.DataFormat.TwosComplement)]
    public ulong manifestid
    {
      get { return _manifestid?? default(ulong); }
      set { _manifestid = value; }
    }
    [global::System.Xml.Serialization.XmlIgnore]
    [global::System.ComponentModel.Browsable(false)]
    public bool manifestidSpecified
    {
      get { return _manifestid != null; }
      set { if (value == (_manifestid== null)) _manifestid = value ? this.manifestid : (ulong?)null; }
    }
    private bool ShouldSerializemanifestid() { return manifestidSpecified; }
    private void Resetmanifestid() { manifestidSpecified = false; }
    
    private global::ProtoBuf.IExtension extensionObject;
    global::ProtoBuf.IExtension global::ProtoBuf.IExtensible.GetExtensionObject(bool createIfMissing)
      { return global::ProtoBuf.Extensible.GetExtensionObject(ref extensionObject, createIfMissing); }
  }
  
    private global::ProtoBuf.IExtension extensionObject;
    global::ProtoBuf.IExtension global::ProtoBuf.IExtensible.GetExtensionObject(bool createIfMissing)
      { return global::ProtoBuf.Extensible.GetExtensionObject(ref extensionObject, createIfMissing); }
  }
  
  [global::ProtoBuf.ProtoContract(Name=@"CContentBuilder_CommitAppBuild_Response")]
  public partial class CContentBuilder_CommitAppBuild_Response : global::ProtoBuf.IExtensible
  {
    public CContentBuilder_CommitAppBuild_Response() {}
    

    private uint? _buildid;
    [global::ProtoBuf.ProtoMember(1, IsRequired = false, Name=@"buildid", DataFormat = global::ProtoBuf.DataFormat.TwosComplement)]
    public uint buildid
    {
      get { return _buildid?? default(uint); }
      set { _buildid = value; }
    }
    [global::System.Xml.Serialization.XmlIgnore]
    [global::System.ComponentModel.Browsable(false)]
    public bool buildidSpecified
    {
      get { return _buildid != null; }
      set { if (value == (_buildid== null)) _buildid = value ? this.buildid : (uint?)null; }
    }
    private bool ShouldSerializebuildid() { return buildidSpecified; }
    private void Resetbuildid() { buildidSpecified = false; }
    
    private global::ProtoBuf.IExtension extensionObject;
    global::ProtoBuf.IExtension global::ProtoBuf.IExtensible.GetExtensionObject(bool createIfMissing)
      { return global::ProtoBuf.Extensible.GetExtensionObject(ref extensionObject, createIfMissing); }
  }
  
  [global::ProtoBuf.ProtoContract(Name=@"CContentBuilder_SignInstallScript_Request")]
  public partial class CContentBuilder_SignInstallScript_Request : global::ProtoBuf.IExtensible
  {
    public CContentBuilder_SignInstallScript_Request() {}
    

    private uint? _appid;
    [global::ProtoBuf.ProtoMember(1, IsRequired = false, Name=@"appid", DataFormat = global::ProtoBuf.DataFormat.TwosComplement)]
    public uint appid
    {
      get { return _appid?? default(uint); }
      set { _appid = value; }
    }
    [global::System.Xml.Serialization.XmlIgnore]
    [global::System.ComponentModel.Browsable(false)]
    public bool appidSpecified
    {
      get { return _appid != null; }
      set { if (value == (_appid== null)) _appid = value ? this.appid : (uint?)null; }
    }
    private bool ShouldSerializeappid() { return appidSpecified; }
    private void Resetappid() { appidSpecified = false; }
    

    private uint? _depotid;
    [global::ProtoBuf.ProtoMember(2, IsRequired = false, Name=@"depotid", DataFormat = global::ProtoBuf.DataFormat.TwosComplement)]
    public uint depotid
    {
      get { return _depotid?? default(uint); }
      set { _depotid = value; }
    }
    [global::System.Xml.Serialization.XmlIgnore]
    [global::System.ComponentModel.Browsable(false)]
    public bool depotidSpecified
    {
      get { return _depotid != null; }
      set { if (value == (_depotid== null)) _depotid = value ? this.depotid : (uint?)null; }
    }
    private bool ShouldSerializedepotid() { return depotidSpecified; }
    private void Resetdepotid() { depotidSpecified = false; }
    

    private string _install_script;
    [global::ProtoBuf.ProtoMember(3, IsRequired = false, Name=@"install_script", DataFormat = global::ProtoBuf.DataFormat.Default)]
    public string install_script
    {
      get { return _install_script?? ""; }
      set { _install_script = value; }
    }
    [global::System.Xml.Serialization.XmlIgnore]
    [global::System.ComponentModel.Browsable(false)]
    public bool install_scriptSpecified
    {
      get { return _install_script != null; }
      set { if (value == (_install_script== null)) _install_script = value ? this.install_script : (string)null; }
    }
    private bool ShouldSerializeinstall_script() { return install_scriptSpecified; }
    private void Resetinstall_script() { install_scriptSpecified = false; }
    
    private global::ProtoBuf.IExtension extensionObject;
    global::ProtoBuf.IExtension global::ProtoBuf.IExtensible.GetExtensionObject(bool createIfMissing)
      { return global::ProtoBuf.Extensible.GetExtensionObject(ref extensionObject, createIfMissing); }
  }
  
  [global::ProtoBuf.ProtoContract(Name=@"CContentBuilder_SignInstallScript_Response")]
  public partial class CContentBuilder_SignInstallScript_Response : global::ProtoBuf.IExtensible
  {
    public CContentBuilder_SignInstallScript_Response() {}
    

    private string _signed_install_script;
    [global::ProtoBuf.ProtoMember(1, IsRequired = false, Name=@"signed_install_script", DataFormat = global::ProtoBuf.DataFormat.Default)]
    public string signed_install_script
    {
      get { return _signed_install_script?? ""; }
      set { _signed_install_script = value; }
    }
    [global::System.Xml.Serialization.XmlIgnore]
    [global::System.ComponentModel.Browsable(false)]
    public bool signed_install_scriptSpecified
    {
      get { return _signed_install_script != null; }
      set { if (value == (_signed_install_script== null)) _signed_install_script = value ? this.signed_install_script : (string)null; }
    }
    private bool ShouldSerializesigned_install_script() { return signed_install_scriptSpecified; }
    private void Resetsigned_install_script() { signed_install_scriptSpecified = false; }
    
    private global::ProtoBuf.IExtension extensionObject;
    global::ProtoBuf.IExtension global::ProtoBuf.IExtensible.GetExtensionObject(bool createIfMissing)
      { return global::ProtoBuf.Extensible.GetExtensionObject(ref extensionObject, createIfMissing); }
  }
  
    public interface IContentBuilder
    {
      CContentBuilder_InitDepotBuild_Response InitDepotBuild(CContentBuilder_InitDepotBuild_Request request);
    CContentBuilder_StartDepotUpload_Response StartDepotUpload(CContentBuilder_StartDepotUpload_Request request);
    CContentBuilder_GetMissingDepotChunks_Response GetMissingDepotChunks(CContentBuilder_GetMissingDepotChunks_Request request);
    CContentBuilder_FinishDepotUpload_Response FinishDepotUpload(CContentBuilder_FinishDepotUpload_Request request);
    CContentBuilder_CommitAppBuild_Response CommitAppBuild(CContentBuilder_CommitAppBuild_Request request);
    CContentBuilder_SignInstallScript_Response SignInstallScript(CContentBuilder_SignInstallScript_Request request);
    
    }
    
    
}
#pragma warning restore 1591<|MERGE_RESOLUTION|>--- conflicted
+++ resolved
@@ -8,11 +8,9 @@
 //------------------------------------------------------------------------------
 #pragma warning disable 1591
 
-<<<<<<< HEAD
+// Option: missing-value detection (*Specified/ShouldSerialize*/Reset*) enabled
+    
 // Option: light framework (CF/Silverlight) enabled
-=======
-// Option: missing-value detection (*Specified/ShouldSerialize*/Reset*) enabled
->>>>>>> 332b58c0
     
 // Generated from: steammessages_depotbuilder.steamclient.proto
 // Note: requires additional types generated from: steammessages_unified_base.steamclient.proto
@@ -32,7 +30,7 @@
       set { _appid = value; }
     }
     [global::System.Xml.Serialization.XmlIgnore]
-    [global::System.ComponentModel.Browsable(false)]
+    
     public bool appidSpecified
     {
       get { return _appid != null; }
@@ -50,7 +48,7 @@
       set { _depotid = value; }
     }
     [global::System.Xml.Serialization.XmlIgnore]
-    [global::System.ComponentModel.Browsable(false)]
+    
     public bool depotidSpecified
     {
       get { return _depotid != null; }
@@ -68,7 +66,7 @@
       set { _workshop_itemid = value; }
     }
     [global::System.Xml.Serialization.XmlIgnore]
-    [global::System.ComponentModel.Browsable(false)]
+    
     public bool workshop_itemidSpecified
     {
       get { return _workshop_itemid != null; }
@@ -86,7 +84,7 @@
       set { _for_local_cs = value; }
     }
     [global::System.Xml.Serialization.XmlIgnore]
-    [global::System.ComponentModel.Browsable(false)]
+    
     public bool for_local_csSpecified
     {
       get { return _for_local_cs != null; }
@@ -114,7 +112,7 @@
       set { _baseline_manifestid = value; }
     }
     [global::System.Xml.Serialization.XmlIgnore]
-    [global::System.ComponentModel.Browsable(false)]
+    
     public bool baseline_manifestidSpecified
     {
       get { return _baseline_manifestid != null; }
@@ -132,7 +130,7 @@
       set { _chunk_size = value; }
     }
     [global::System.Xml.Serialization.XmlIgnore]
-    [global::System.ComponentModel.Browsable(false)]
+    
     public bool chunk_sizeSpecified
     {
       get { return _chunk_size != null; }
@@ -150,7 +148,7 @@
       set { _aes_key = value; }
     }
     [global::System.Xml.Serialization.XmlIgnore]
-    [global::System.ComponentModel.Browsable(false)]
+    
     public bool aes_keySpecified
     {
       get { return _aes_key != null; }
@@ -168,7 +166,7 @@
       set { _rsa_key = value; }
     }
     [global::System.Xml.Serialization.XmlIgnore]
-    [global::System.ComponentModel.Browsable(false)]
+    
     public bool rsa_keySpecified
     {
       get { return _rsa_key != null; }
@@ -186,7 +184,7 @@
       set { _url_host = value; }
     }
     [global::System.Xml.Serialization.XmlIgnore]
-    [global::System.ComponentModel.Browsable(false)]
+    
     public bool url_hostSpecified
     {
       get { return _url_host != null; }
@@ -214,7 +212,7 @@
       set { _appid = value; }
     }
     [global::System.Xml.Serialization.XmlIgnore]
-    [global::System.ComponentModel.Browsable(false)]
+    
     public bool appidSpecified
     {
       get { return _appid != null; }
@@ -232,7 +230,7 @@
       set { _depotid = value; }
     }
     [global::System.Xml.Serialization.XmlIgnore]
-    [global::System.ComponentModel.Browsable(false)]
+    
     public bool depotidSpecified
     {
       get { return _depotid != null; }
@@ -250,7 +248,7 @@
       set { _workshop_itemid = value; }
     }
     [global::System.Xml.Serialization.XmlIgnore]
-    [global::System.ComponentModel.Browsable(false)]
+    
     public bool workshop_itemidSpecified
     {
       get { return _workshop_itemid != null; }
@@ -268,7 +266,7 @@
       set { _for_local_cs = value; }
     }
     [global::System.Xml.Serialization.XmlIgnore]
-    [global::System.ComponentModel.Browsable(false)]
+    
     public bool for_local_csSpecified
     {
       get { return _for_local_cs != null; }
@@ -286,7 +284,7 @@
       set { _baseline_manifestid = value; }
     }
     [global::System.Xml.Serialization.XmlIgnore]
-    [global::System.ComponentModel.Browsable(false)]
+    
     public bool baseline_manifestidSpecified
     {
       get { return _baseline_manifestid != null; }
@@ -304,7 +302,7 @@
       set { _manifest_size = value; }
     }
     [global::System.Xml.Serialization.XmlIgnore]
-    [global::System.ComponentModel.Browsable(false)]
+    
     public bool manifest_sizeSpecified
     {
       get { return _manifest_size != null; }
@@ -332,7 +330,7 @@
       set { _depot_build_handle = value; }
     }
     [global::System.Xml.Serialization.XmlIgnore]
-    [global::System.ComponentModel.Browsable(false)]
+    
     public bool depot_build_handleSpecified
     {
       get { return _depot_build_handle != null; }
@@ -360,7 +358,7 @@
       set { _appid = value; }
     }
     [global::System.Xml.Serialization.XmlIgnore]
-    [global::System.ComponentModel.Browsable(false)]
+    
     public bool appidSpecified
     {
       get { return _appid != null; }
@@ -378,7 +376,7 @@
       set { _depot_build_handle = value; }
     }
     [global::System.Xml.Serialization.XmlIgnore]
-    [global::System.ComponentModel.Browsable(false)]
+    
     public bool depot_build_handleSpecified
     {
       get { return _depot_build_handle != null; }
@@ -413,7 +411,7 @@
       set { _total_missing_chunks = value; }
     }
     [global::System.Xml.Serialization.XmlIgnore]
-    [global::System.ComponentModel.Browsable(false)]
+    
     public bool total_missing_chunksSpecified
     {
       get { return _total_missing_chunks != null; }
@@ -430,11 +428,8 @@
       get { return _total_missing_bytes?? default(ulong); }
       set { _total_missing_bytes = value; }
     }
-<<<<<<< HEAD
-  [global::ProtoBuf.ProtoContract(Name=@"Chunks")]
-=======
-    [global::System.Xml.Serialization.XmlIgnore]
-    [global::System.ComponentModel.Browsable(false)]
+    [global::System.Xml.Serialization.XmlIgnore]
+    
     public bool total_missing_bytesSpecified
     {
       get { return _total_missing_bytes != null; }
@@ -443,8 +438,7 @@
     private bool ShouldSerializetotal_missing_bytes() { return total_missing_bytesSpecified; }
     private void Resettotal_missing_bytes() { total_missing_bytesSpecified = false; }
     
-  [global::System.Serializable, global::ProtoBuf.ProtoContract(Name=@"Chunks")]
->>>>>>> 332b58c0
+  [global::ProtoBuf.ProtoContract(Name=@"Chunks")]
   public partial class Chunks : global::ProtoBuf.IExtensible
   {
     public Chunks() {}
@@ -458,7 +452,7 @@
       set { _sha = value; }
     }
     [global::System.Xml.Serialization.XmlIgnore]
-    [global::System.ComponentModel.Browsable(false)]
+    
     public bool shaSpecified
     {
       get { return _sha != null; }
@@ -491,7 +485,7 @@
       set { _appid = value; }
     }
     [global::System.Xml.Serialization.XmlIgnore]
-    [global::System.ComponentModel.Browsable(false)]
+    
     public bool appidSpecified
     {
       get { return _appid != null; }
@@ -509,7 +503,7 @@
       set { _depot_build_handle = value; }
     }
     [global::System.Xml.Serialization.XmlIgnore]
-    [global::System.ComponentModel.Browsable(false)]
+    
     public bool depot_build_handleSpecified
     {
       get { return _depot_build_handle != null; }
@@ -537,7 +531,7 @@
       set { _manifestid = value; }
     }
     [global::System.Xml.Serialization.XmlIgnore]
-    [global::System.ComponentModel.Browsable(false)]
+    
     public bool manifestidSpecified
     {
       get { return _manifestid != null; }
@@ -555,7 +549,7 @@
       set { _prev_reused = value; }
     }
     [global::System.Xml.Serialization.XmlIgnore]
-    [global::System.ComponentModel.Browsable(false)]
+    
     public bool prev_reusedSpecified
     {
       get { return _prev_reused != null; }
@@ -583,7 +577,7 @@
       set { _appid = value; }
     }
     [global::System.Xml.Serialization.XmlIgnore]
-    [global::System.ComponentModel.Browsable(false)]
+    
     public bool appidSpecified
     {
       get { return _appid != null; }
@@ -608,7 +602,7 @@
       set { _build_notes = value; }
     }
     [global::System.Xml.Serialization.XmlIgnore]
-    [global::System.ComponentModel.Browsable(false)]
+    
     public bool build_notesSpecified
     {
       get { return _build_notes != null; }
@@ -625,11 +619,8 @@
       get { return _live_branch?? ""; }
       set { _live_branch = value; }
     }
-<<<<<<< HEAD
-  [global::ProtoBuf.ProtoContract(Name=@"Depots")]
-=======
-    [global::System.Xml.Serialization.XmlIgnore]
-    [global::System.ComponentModel.Browsable(false)]
+    [global::System.Xml.Serialization.XmlIgnore]
+    
     public bool live_branchSpecified
     {
       get { return _live_branch != null; }
@@ -638,8 +629,7 @@
     private bool ShouldSerializelive_branch() { return live_branchSpecified; }
     private void Resetlive_branch() { live_branchSpecified = false; }
     
-  [global::System.Serializable, global::ProtoBuf.ProtoContract(Name=@"Depots")]
->>>>>>> 332b58c0
+  [global::ProtoBuf.ProtoContract(Name=@"Depots")]
   public partial class Depots : global::ProtoBuf.IExtensible
   {
     public Depots() {}
@@ -653,7 +643,7 @@
       set { _depotid = value; }
     }
     [global::System.Xml.Serialization.XmlIgnore]
-    [global::System.ComponentModel.Browsable(false)]
+    
     public bool depotidSpecified
     {
       get { return _depotid != null; }
@@ -671,7 +661,7 @@
       set { _manifestid = value; }
     }
     [global::System.Xml.Serialization.XmlIgnore]
-    [global::System.ComponentModel.Browsable(false)]
+    
     public bool manifestidSpecified
     {
       get { return _manifestid != null; }
@@ -704,7 +694,7 @@
       set { _buildid = value; }
     }
     [global::System.Xml.Serialization.XmlIgnore]
-    [global::System.ComponentModel.Browsable(false)]
+    
     public bool buildidSpecified
     {
       get { return _buildid != null; }
@@ -732,7 +722,7 @@
       set { _appid = value; }
     }
     [global::System.Xml.Serialization.XmlIgnore]
-    [global::System.ComponentModel.Browsable(false)]
+    
     public bool appidSpecified
     {
       get { return _appid != null; }
@@ -750,7 +740,7 @@
       set { _depotid = value; }
     }
     [global::System.Xml.Serialization.XmlIgnore]
-    [global::System.ComponentModel.Browsable(false)]
+    
     public bool depotidSpecified
     {
       get { return _depotid != null; }
@@ -768,7 +758,7 @@
       set { _install_script = value; }
     }
     [global::System.Xml.Serialization.XmlIgnore]
-    [global::System.ComponentModel.Browsable(false)]
+    
     public bool install_scriptSpecified
     {
       get { return _install_script != null; }
@@ -796,7 +786,7 @@
       set { _signed_install_script = value; }
     }
     [global::System.Xml.Serialization.XmlIgnore]
-    [global::System.ComponentModel.Browsable(false)]
+    
     public bool signed_install_scriptSpecified
     {
       get { return _signed_install_script != null; }
