﻿/*
 * This file is subject to the terms and conditions defined in
 * file 'license.txt', which is part of this source code package.
 */



using System;
using System.Collections.Generic;
using System.Diagnostics;
using System.IO;
using System.IO.Compression;
using System.Linq;
using System.Net;
using System.Net.Sockets;

namespace SteamKit2.Internal
{
    /// <summary>
    /// This base client handles the underlying connection to a CM server. This class should not be use directly, but through the <see cref="SteamClient"/> class.
    /// </summary>
    public abstract class CMClient
    {
        /// <summary>
        /// Bootstrap list of CM servers.
        /// </summary>
        public static SmartCMServerList Servers { get; private set; }

        /// <summary>
        /// Returns the the local IP of this client.
        /// </summary>
        /// <returns>The local IP.</returns>
        public IPAddress LocalIP
        {
            get { return connection.GetLocalIP(); }
        }

        /// <summary>
        /// Gets the connected universe of this client.
        /// This value will be <see cref="EUniverse.Invalid"/> if the client is not connected to Steam.
        /// </summary>
        /// <value>The universe.</value>
        public EUniverse ConnectedUniverse { get; private set; }

        /// <summary>
        /// Gets a value indicating whether this instance is connected to the remote CM server.
        /// </summary>
        /// <value>
        /// 	<c>true</c> if this instance is connected; otherwise, <c>false</c>.
        /// </value>
        public bool IsConnected { get { return ConnectedUniverse != EUniverse.Invalid; } }

        /// <summary>
        /// Gets the session token assigned to this client from the AM.
        /// </summary>
        public ulong SessionToken { get; private set; }

        /// <summary>
        /// Gets the Steam recommended Cell ID of this client. This value is assigned after a logon attempt has succeeded.
        /// This value will be <c>null</c> if the client is logged off of Steam.
        /// </summary>
        public uint? CellID { get; private set; }

        /// <summary>
        /// Gets the session ID of this client. This value is assigned after a logon attempt has succeeded.
        /// This value will be <c>null</c> if the client is logged off of Steam.
        /// </summary>
        /// <value>The session ID.</value>
        public int? SessionID { get; private set; }
        /// <summary>
        /// Gets the SteamID of this client. This value is assigned after a logon attempt has succeeded.
        /// This value will be <c>null</c> if the client is logged off of Steam.
        /// </summary>
        /// <value>The SteamID.</value>
        public SteamID SteamID { get; private set; }

        /// <summary>
        /// Gets or sets the connection timeout used when connecting to the Steam server.
        /// The default value is 5 seconds.
        /// </summary>
        /// <value>
        /// The connection timeout.
        /// </value>
        public TimeSpan ConnectionTimeout { get; set; }

<<<<<<< HEAD
        internal bool ExpectDisconnection { get; set; }

=======
        /// <summary>
        /// Gets or sets the network listening interface. Use this for debugging only.
        /// For your convenience, you can use <see cref="NetHookNetworkListener"/> class.
        /// </summary>
        public IDebugNetworkListener DebugNetworkListener { get; set; }
>>>>>>> 7340a3df

        Connection connection;
        bool encryptionSetup;
        INetFilterEncryption pendingNetFilterEncryption;

        ScheduledFunction heartBeatFunc;

        Dictionary<EServerType, List<IPEndPoint>> serverMap;


        static CMClient()
        {
            Servers = new SmartCMServerList();
            Servers.UseInbuiltList();
        }

        /// <summary>
        /// Initializes a new instance of the <see cref="CMClient"/> class with a specific connection type.
        /// </summary>
        /// <param name="type">The connection type to use.</param>
        /// <exception cref="NotSupportedException">
        /// The provided <see cref="ProtocolType"/> is not supported.
        /// Only Tcp and Udp are available.
        /// </exception>
        public CMClient( ProtocolType type = ProtocolType.Tcp )
        {
            serverMap = new Dictionary<EServerType, List<IPEndPoint>>();

            // our default timeout
            ConnectionTimeout = TimeSpan.FromSeconds( 5 );

            switch ( type )
            {
                case ProtocolType.Tcp:
                    connection = new TcpConnection();
                    break;

                case ProtocolType.Udp:
                    connection = new UdpConnection();
                    break;

                default:
                    throw new NotSupportedException( "The provided protocol type is not supported. Only Tcp and Udp are available." );
            }

            connection.NetMsgReceived += NetMsgReceived;
            connection.Connected += Connected;
            connection.Disconnected += Disconnected;

            heartBeatFunc = new ScheduledFunction( () =>
            {
                Send( new ClientMsgProtobuf<CMsgClientHeartBeat>( EMsg.ClientHeartBeat ) );
            } );
        }

        /// <summary>
        /// Connects this client to a Steam3 server.
        /// This begins the process of connecting and encrypting the data channel between the client and the server.
        /// Results are returned asynchronously in a <see cref="SteamClient.ConnectedCallback"/>.
        /// If the server that SteamKit attempts to connect to is down, a <see cref="SteamClient.DisconnectedCallback"/>
        /// will be posted instead.
        /// SteamKit will not attempt to reconnect to Steam, you must handle this callback and call Connect again
        /// preferrably after a short delay.
        /// </summary>
        /// <param name="cmServer">
        /// The <see cref="IPEndPoint"/> of the CM server to connect to.
        /// If <c>null</c>, SteamKit will randomly select a CM server from its internal list.
        /// </param>
        public void Connect( IPEndPoint cmServer = null  )
        {
            this.Disconnect();

            encryptionSetup = false;
            pendingNetFilterEncryption = null;
            ExpectDisconnection = false;

            if ( cmServer == null )
            {
                cmServer = Servers.GetNextServerCandidate();
            }

            connection.Connect( cmServer, ( int )ConnectionTimeout.TotalMilliseconds );
        }

        /// <summary>
        /// Disconnects this client.
        /// </summary>
        public void Disconnect()
        {
            heartBeatFunc.Stop();

            connection.Disconnect();
        }

        /// <summary>
        /// Sends the specified client message to the server.
        /// This method automatically assigns the correct SessionID and SteamID of the message.
        /// </summary>
        /// <param name="msg">The client message to send.</param>
        public void Send( IClientMsg msg )
        {
            if ( msg == null )
                throw new ArgumentException( "A value for 'msg' must be supplied" );

            if ( this.SessionID.HasValue )
                msg.SessionID = this.SessionID.Value;

            if ( this.SteamID != null )
                msg.SteamID = this.SteamID;

            DebugLog.WriteLine( "CMClient", "Sent -> EMsg: {0} (Proto: {1})", msg.MsgType, msg.IsProto );

            try
            {
                DebugNetworkListener?.OnOutgoingNetworkMessage(msg.MsgType, msg.Serialize());
            }
            catch ( Exception e )
            {
                DebugLog.WriteLine( "CMClient", "DebugNetworkListener threw an exception: {0}", e );
            }

            // we'll swallow any network failures here because they will be thrown later
            // on the network thread, and that will lead to a disconnect callback
            // down the line

            try
            {
                connection.Send( msg );
            }
            catch ( IOException )
            {
            }
            catch ( SocketException )
            {
            }
        }


        /// <summary>
        /// Returns the list of servers matching the given type
        /// </summary>
        /// <param name="type">Server type requested</param>
        /// <returns>List of server endpoints</returns>
        public List<IPEndPoint> GetServersOfType( EServerType type )
        {
            List<IPEndPoint> list;
            if ( !serverMap.TryGetValue( type, out list ) )
                return new List<IPEndPoint>();

            return list;
        }


        /// <summary>
        /// Called when a client message is received from the network.
        /// </summary>
        /// <param name="packetMsg">The packet message.</param>
        protected virtual bool OnClientMsgReceived( IPacketMsg packetMsg )
        {
            if ( packetMsg == null )
            {
                DebugLog.WriteLine( "CMClient", "Packet message failed to parse, shutting down connection" );
                Disconnect();
                return false;
            }

            DebugLog.WriteLine( "CMClient", "<- Recv'd EMsg: {0} ({1}) (Proto: {2})", packetMsg.MsgType, ( int )packetMsg.MsgType, packetMsg.IsProto );

            // Multi message gets logged down the line after it's decompressed
            if ( packetMsg.MsgType != EMsg.Multi )
            {
                try
                {
                    DebugNetworkListener?.OnIncomingNetworkMessage( packetMsg.MsgType, packetMsg.GetData() );
                }
                catch ( Exception e )
                {
                    DebugLog.WriteLine( "CMClient", "DebugNetworkListener threw an exception: {0}", e );
                }
            }

            // ensure that during channel setup, no other messages are processed
            if ( ( !encryptionSetup && pendingNetFilterEncryption == null && packetMsg.MsgType != EMsg.ChannelEncryptRequest ) ||
                 ( !encryptionSetup && pendingNetFilterEncryption != null && packetMsg.MsgType != EMsg.ChannelEncryptRequest && packetMsg.MsgType != EMsg.ChannelEncryptResult ) )
            {
                DebugLog.WriteLine( "CMClient", "Rejected EMsg: {0} during channel setup" );
                return false;
            }

            switch ( packetMsg.MsgType )
            {
                case EMsg.ChannelEncryptRequest:
                    return HandleEncryptRequest( packetMsg );

                case EMsg.ChannelEncryptResult:
                    return HandleEncryptResult( packetMsg );

                case EMsg.Multi:
                    HandleMulti( packetMsg );
                    break;

                case EMsg.ClientLogOnResponse: // we handle this to get the SteamID/SessionID and to setup heartbeating
                    HandleLogOnResponse( packetMsg );
                    break;

                case EMsg.ClientLoggedOff: // to stop heartbeating when we get logged off
                    HandleLoggedOff( packetMsg );
                    break;

                case EMsg.ClientServerList: // Steam server list
                    HandleServerList( packetMsg );
                    break;

                case EMsg.ClientCMList:
                    HandleCMList( packetMsg );
                    break;

                case EMsg.ClientSessionToken: // am session token
                    HandleSessionToken( packetMsg );
                    break;
            }

            return true;
        }
        /// <summary>
        /// Called when the client is physically disconnected from Steam3.
        /// </summary>
        protected abstract void OnClientDisconnected( bool userInitiated );


        void NetMsgReceived( object sender, NetMsgEventArgs e )
        {
            OnClientMsgReceived( GetPacketMsg( e.Data ) );
        }

        void Connected( object sender, EventArgs e )
        {
            Servers.TryMark( connection.CurrentEndPoint, ServerQuality.Good );
        }

        void Disconnected( object sender, DisconnectedEventArgs e )
        {
            if ( !e.UserInitiated )
            {
                Servers.TryMark( connection.CurrentEndPoint, ServerQuality.Bad );
            }

            SessionID = null;
            SteamID = null;

            ConnectedUniverse = EUniverse.Invalid;

            heartBeatFunc.Stop();

            OnClientDisconnected( userInitiated: e.UserInitiated || ExpectDisconnection );
        }

        internal static IPacketMsg GetPacketMsg( byte[] data )
        {
            uint rawEMsg = BitConverter.ToUInt32( data, 0 );
            EMsg eMsg = MsgUtil.GetMsg( rawEMsg );

            switch ( eMsg )
            {
                // certain message types are always MsgHdr
                case EMsg.ChannelEncryptRequest:
                case EMsg.ChannelEncryptResponse:
                case EMsg.ChannelEncryptResult:
                    return new PacketMsg( eMsg, data );
            }

            try
            {
                if (MsgUtil.IsProtoBuf(rawEMsg))
                {
                    // if the emsg is flagged, we're a proto message
                    return new PacketClientMsgProtobuf(eMsg, data);
                }
                else
                {
                    // otherwise we're a struct message
                    return new PacketClientMsg(eMsg, data);
                }
            }
            catch (Exception ex)
            {
                DebugLog.WriteLine( "CMClient", "Exception deserializing emsg {0} ({1}).\n{2}", eMsg, MsgUtil.IsProtoBuf( rawEMsg ), ex.ToString() );
                return null;
            }
        }


        #region ClientMsg Handlers
        void HandleMulti( IPacketMsg packetMsg )
        {
            if ( !packetMsg.IsProto )
            {
                DebugLog.WriteLine( "CMClient", "HandleMulti got non-proto MsgMulti!!" );
                return;
            }

            var msgMulti = new ClientMsgProtobuf<CMsgMulti>( packetMsg );

            byte[] payload = msgMulti.Body.message_body;

            if ( msgMulti.Body.size_unzipped > 0 )
            {
                try
                {
                    using ( var compressedStream = new MemoryStream( payload ) )
                    using ( var gzipStream = new GZipStream( compressedStream, CompressionMode.Decompress ) )
                    using ( var decompressedStream = new MemoryStream() )
                    {
                        gzipStream.CopyTo( decompressedStream );
                        payload = decompressedStream.ToArray();
                    }
                }
                catch ( Exception ex )
                {
                    DebugLog.WriteLine( "CMClient", "HandleMulti encountered an exception when decompressing.\n{0}", ex.ToString() );
                    return;
                }
            }

            using ( var ms = new MemoryStream( payload ) )
            using ( var br = new BinaryReader( ms ) )
            {
                while ( ( ms.Length - ms.Position ) != 0 )
                {
                    int subSize = br.ReadInt32();
                    byte[] subData = br.ReadBytes( subSize );

                    if ( !OnClientMsgReceived( GetPacketMsg( subData ) ) )
                    {
                        break;
                    }
                }
            }

        }
        void HandleLogOnResponse( IPacketMsg packetMsg )
        {
            if ( !packetMsg.IsProto )
            {
                // a non proto ClientLogonResponse can come in as a result of connecting but never sending a ClientLogon
                // in this case, it always fails, so we don't need to do anything special here
                DebugLog.WriteLine( "CMClient", "Got non-proto logon response, this is indicative of no logon attempt after connecting." );
                return;
            }

            var logonResp = new ClientMsgProtobuf<CMsgClientLogonResponse>( packetMsg );

            if ( logonResp.Body.eresult == ( int )EResult.OK )
            {
                SessionID = logonResp.ProtoHeader.client_sessionid;
                SteamID = logonResp.ProtoHeader.steamid;

                CellID = logonResp.Body.cell_id;

                int hbDelay = logonResp.Body.out_of_game_heartbeat_seconds;

                // restart heartbeat
                heartBeatFunc.Stop();
                heartBeatFunc.Delay = TimeSpan.FromSeconds( hbDelay );
                heartBeatFunc.Start();
            }
        }
        bool HandleEncryptRequest( IPacketMsg packetMsg )
        {
            var encRequest = new Msg<MsgChannelEncryptRequest>( packetMsg );

            EUniverse eUniv = encRequest.Body.Universe;
            uint protoVersion = encRequest.Body.ProtocolVersion;

            DebugLog.WriteLine( "CMClient", "Got encryption request. Universe: {0} Protocol ver: {1}", eUniv, protoVersion );
            DebugLog.Assert( protoVersion == 1, "CMClient", "Encryption handshake protocol version mismatch!" );

            byte[] randomChallenge;
            if ( encRequest.Payload.Length >= 16 )
            {
                randomChallenge = encRequest.Payload.ToArray();
            }
            else
            {
                randomChallenge = null;
            }

            byte[] pubKey = KeyDictionary.GetPublicKey( eUniv );

            if ( pubKey == null )
            {
                connection.Disconnect();

                DebugLog.WriteLine( "CMClient", "HandleEncryptionRequest got request for invalid universe! Universe: {0} Protocol ver: {1}", eUniv, protoVersion );
                return false;
            }

            ConnectedUniverse = eUniv;

            var encResp = new Msg<MsgChannelEncryptResponse>();
            
            var tempSessionKey = CryptoHelper.GenerateRandomBlock( 32 );
            byte[] encryptedHandshakeBlob = null;
            
            using ( var rsa = new RSACrypto( pubKey ) )
            {
                if ( randomChallenge != null )
                {
                    var blobToEncrypt = new byte[ tempSessionKey.Length + randomChallenge.Length ];
                    Array.Copy( tempSessionKey, blobToEncrypt, tempSessionKey.Length );
                    Array.Copy( randomChallenge, 0, blobToEncrypt, tempSessionKey.Length, randomChallenge.Length );

                    encryptedHandshakeBlob = rsa.Encrypt( blobToEncrypt );
                }
                else
                {
                    encryptedHandshakeBlob = rsa.Encrypt( tempSessionKey );
                }
            }

            var keyCrc = CryptoHelper.CRCHash( encryptedHandshakeBlob );

            encResp.Write( encryptedHandshakeBlob );
            encResp.Write( keyCrc );
            encResp.Write( ( uint )0 );
            
            if (randomChallenge != null)
            {
                pendingNetFilterEncryption = new NetFilterEncryptionWithHMAC( tempSessionKey );
            }
            else
            {
                pendingNetFilterEncryption = new NetFilterEncryption( tempSessionKey );
            }

            this.Send( encResp );
            return true;
        }
        bool HandleEncryptResult( IPacketMsg packetMsg )
        {
            var encResult = new Msg<MsgChannelEncryptResult>( packetMsg );

            DebugLog.WriteLine( "CMClient", "Encryption result: {0}", encResult.Body.Result );

            if ( encResult.Body.Result == EResult.OK && pendingNetFilterEncryption != null )
            {
                Debug.Assert( pendingNetFilterEncryption != null );
                connection.SetNetEncryptionFilter( pendingNetFilterEncryption );

                pendingNetFilterEncryption = null;
                encryptionSetup = true;
                return true;
            }
            else
            {
                DebugLog.WriteLine( "CMClient", "Encryption channel setup failed" );
                connection.Disconnect();
                return false;
            }
        }
        void HandleLoggedOff( IPacketMsg packetMsg )
        {
            SessionID = null;
            SteamID = null;

            CellID = null;

            heartBeatFunc.Stop();

            if ( packetMsg.IsProto )
            {
                var logoffMsg = new ClientMsgProtobuf<CMsgClientLoggedOff>( packetMsg );
                var logoffResult = (EResult)logoffMsg.Body.eresult;

                if ( logoffResult == EResult.TryAnotherCM || logoffResult == EResult.ServiceUnavailable )
                {
                    Servers.TryMark( connection.CurrentEndPoint, ServerQuality.Bad );
                }
            }
        }
        void HandleServerList( IPacketMsg packetMsg )
        {
            var listMsg = new ClientMsgProtobuf<CMsgClientServerList>( packetMsg );

            foreach ( var server in listMsg.Body.servers )
            {
                EServerType type = ( EServerType )server.server_type;

                List<IPEndPoint> endpointList;
                if ( !serverMap.TryGetValue( type, out endpointList ) )
                {
                    serverMap[ type ] = endpointList = new List<IPEndPoint>();
                }

                endpointList.Add( new IPEndPoint( NetHelpers.GetIPAddress( server.server_ip ), ( int )server.server_port ) );
            }
        }
        void HandleCMList( IPacketMsg packetMsg )
        {
            var cmMsg = new ClientMsgProtobuf<CMsgClientCMList>( packetMsg );
            DebugLog.Assert( cmMsg.Body.cm_addresses.Count == cmMsg.Body.cm_ports.Count, "CMClient", "HandleCMList received malformed message" );

            var cmList = cmMsg.Body.cm_addresses
                .Zip( cmMsg.Body.cm_ports, ( addr, port ) => new IPEndPoint( NetHelpers.GetIPAddress( addr ), ( int )port ) );

            // update our list with steam's list of CMs
            Servers.MergeWithList( cmList );
        }
        void HandleSessionToken( IPacketMsg packetMsg )
        {
            var sessToken = new ClientMsgProtobuf<CMsgClientSessionToken>( packetMsg );

            SessionToken = sessToken.Body.token;
        }
        #endregion
    }
}<|MERGE_RESOLUTION|>--- conflicted
+++ resolved
@@ -83,16 +83,13 @@
         /// </value>
         public TimeSpan ConnectionTimeout { get; set; }
 
-<<<<<<< HEAD
-        internal bool ExpectDisconnection { get; set; }
-
-=======
         /// <summary>
         /// Gets or sets the network listening interface. Use this for debugging only.
         /// For your convenience, you can use <see cref="NetHookNetworkListener"/> class.
         /// </summary>
         public IDebugNetworkListener DebugNetworkListener { get; set; }
->>>>>>> 7340a3df
+
+        internal bool ExpectDisconnection { get; set; }
 
         Connection connection;
         bool encryptionSetup;
